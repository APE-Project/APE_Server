prefix		= /usr/share/APE_Server
bindir		= $(prefix)/bin
tmpdir		= src/build

OBJ=$(tmpdir)/base64.o $(tmpdir)/channel.o $(tmpdir)/cmd.o $(tmpdir)/config.o $(tmpdir)/dns.o $(tmpdir)/entry.o $(tmpdir)/event_epoll.o $(tmpdir)/event_kqueue.o $(tmpdir)/event_select.o $(tmpdir)/events.o $(tmpdir)/extend.o $(tmpdir)/handle_http.o $(tmpdir)/hash.o $(tmpdir)/http.o $(tmpdir)/json.o $(tmpdir)/json_parser.o $(tmpdir)/log.o $(tmpdir)/md5.o $(tmpdir)/parser.o $(tmpdir)/pipe.o $(tmpdir)/plugins.o  $(tmpdir)/raw.o $(tmpdir)/servers.o $(tmpdir)/sha1.o $(tmpdir)/sock.o $(tmpdir)/ticks.o $(tmpdir)/transports.o $(tmpdir)/users.o $(tmpdir)/utils.o
# $(tmpdir)/proxy.o
TARGET=aped
EXEC=bin/$(TARGET)
UDNS=./deps/udns-0.0.9/libudns.a
include ./build.mk
ifdef STAGING_DEBUG
DEBUGFLAGS=-g -ggdb
PROFILEFLAGS=-pg -profile
# -fdump-rtl-expand
endif
CFLAGS=-Wall -O2 -minline-all-stringops -I ./deps/udns-0.0.9/
LFLAGS=-rdynamic -ldl -lm -lpthread
CC=gcc -D_GNU_SOURCE
RM=rm -f

all: $(EXEC)

SRC=src/entry.c src/sock.c src/hash.c src/handle_http.c src/cmd.c src/users.c src/channel.c src/config.c src/json.c src/json_parser.c src/plugins.c src/http.c src/extend.c src/utils.c src/ticks.c src/base64.c src/pipe.c src/raw.c src/events.c src/event_kqueue.c src/event_epoll.c src/event_select.c src/transports.c src/servers.c src/dns.c src/sha1.c src/log.c src/parser.c src/md5.c

<<<<<<< HEAD
$(EXEC): $(OBJ) $(UDNS) modules
	@$(CC) $(OBJ) -o $(EXEC) $(LFLAGS) $(UDNS)
ifdef STAGING_RELEASE
	@strip $(EXEC)
endif
	@echo done $(EXEC)

$(tmpdir)/base64.o:			src/base64.c src/base64.h src/utils.h |$(tmpdir)
$(tmpdir)/channel.o:		src/channel.c src/channel.h src/main.h src/pipe.h src/users.h src/extend.h src/json.h src/hash.h src/utils.h src/raw.h src/plugins.h |$(tmpdir)
$(tmpdir)/cmd.o:			src/cmd.c src/cmd.h src/users.h src/handle_http.h src/sock.h src/main.h src/transports.h src/json.h src/config.h src/utils.h src/proxy.h src/raw.h |$(tmpdir)
$(tmpdir)/config.o:			src/config.c src/config.h src/utils.h |$(tmpdir)
$(tmpdir)/dns.o:			src/dns.c src/dns.h src/main.h src/sock.h src/events.h src/utils.h src/ticks.h |$(tmpdir)
$(tmpdir)/entry.o:			src/entry.c src/plugins.h src/main.h src/sock.h src/config.h src/cmd.h src/channel.h src/utils.h src/ticks.h src/proxy.h src/events.h src/transports.h src/servers.h src/dns.h src/log.h |$(tmpdir)
$(tmpdir)/event_epoll.o:	src/event_epoll.c src/events.h |$(tmpdir)
$(tmpdir)/event_kqueue.o:	src/event_kqueue.c src/events.h |$(tmpdir)
$(tmpdir)/event_select.o:	src/event_select.c src/events.h |$(tmpdir)
$(tmpdir)/events.o:			src/events.c src/events.h src/main.h src/utils.h src/configure.h |$(tmpdir)
$(tmpdir)/extend.o:			src/extend.c src/extend.h src/utils.h src/json.h |$(tmpdir)
$(tmpdir)/handle_http.o:	src/handle_http.c src/handle_http.h src/main.h src/users.h src/utils.h src/config.h src/cmd.h src/sock.h src/http.h src/parser.h src/md5.h src/sha1.h src/base64.h |$(tmpdir)
$(tmpdir)/hash.o:			src/hash.c src/hash.h src/users.h src/utils.h |$(tmpdir)
$(tmpdir)/http.o:			src/http.c src/http.h src/main.h src/sock.h src/utils.h src/dns.h src/log.h |$(tmpdir)
$(tmpdir)/json.o:			src/json.c src/json.h src/json_parser.h |$(tmpdir)
$(tmpdir)/json_parser.o:	src/json_parser.c src/json_parser.h |$(tmpdir)
$(tmpdir)/log.o:			src/log.c src/log.h src/main.h src/utils.h src/log.h src/config.h |$(tmpdir)
$(tmpdir)/md5.o:		 	src/md5.c src/md5.h |$(tmpdir)
$(tmpdir)/parser.o:			src/parser.c src/parser.h src/main.h src/http.h src/utils.h src/handle_http.h |$(tmpdir)
$(tmpdir)/pipe.o:			src/pipe.c src/pipe.h src/main.h src/users.h src/utils.h src/json.h |$(tmpdir)
$(tmpdir)/plugins.o:		src/plugins.c src/plugins.h src/main.h src/utils.h src/config.h modules/plugins.h |$(tmpdir)
$(tmpdir)/proxy.o:			src/proxy.c src/proxy.h src/main.h src/http.h src/sock.h src/pipe.h src/utils.h src/handle_http.h src/config.h src/base64.h src/pipe.h src/raw.h src/events.h src/log.h |$(tmpdir)
$(tmpdir)/raw.o:			src/raw.c src/raw.h src/main.h src/users.h src/channel.h src/proxy.h src/transports.h src/sock.h src/utils.h src/plugins.h src/pipe.h src/json.h src/json.c |$(tmpdir)
$(tmpdir)/servers.o:	 	src/servers.c src/servers.h src/main.h src/sock.h src/sock.c src/utils.h src/utils.c src/config.h src/utils.c src/http.h src/http.c src/handle_http.h src/handle_http.c src/transports.h src/transports.c src/parser.h src/main.h |$(tmpdir)
$(tmpdir)/sha1.o:			src/sha1.c src/sha1.h | $(tmpdir)
$(tmpdir)/sock.o:			src/sock.c src/sock.h src/main.h src/sock.h src/http.h src/users.h src/utils.h src/ticks.h src/proxy.h src/config.h src/raw.h src/events.h src/transports.h src/handle_http.h src/dns.h src/log.h src/parser.h |$(tmpdir)
$(tmpdir)/ticks.o:			src/ticks.c src/ticks.h src/main.h src/utils.h |$(tmpdir)
$(tmpdir)/transports.o:		src/transports.c src/transports.h src/main.h src/users.h src/config.h src/utils.h |$(tmpdir)
$(tmpdir)/users.o:			src/users.c src/users.h src/main.h src/channel.h src/json.h src/extend.h src/hash.h src/handle_http.h src/sock.h src/extend.h src/config.h src/json.h src/plugins.h src/pipe.h src/raw.h src/utils.h src/transports.h src/log.h |$(tmpdir)
$(tmpdir)/utils.o:			src/utils.c src/utils.h src/log.h |$(tmpdir)
#$(tmpdir)/main.o:		 	src/main.h src/hash.h |$(tmpdir)

$(tmpdir)/%.o:
	@echo compiling $@
	@$(CC) $(CFLAGS) $(DEBUGFLAGS) $(PROFILEFLAGS) -c $(<D)/$(<F) -o $@

$(UDNS):
	@cd ./deps/udns-0.0.9/&&make clean&&./configure&&make&&cd ../../

$(tmpdir):
	@mkdir -p $(tmpdir)

install:
	@install -d $(bindir) $(prefix)/modules/conf $(prefix)/modules/lib $(prefix)/scripts/commands $(prefix)/scripts/examples $(prefix)/scripts/framework $(prefix)/scripts/utils $(prefix)/scripts/test
	@install -m 755 $(EXEC) $(bindir)
	@install -m 644 bin/ape.conf $(bindir)
	@install -m 644 AUTHORS COPYING README $(prefix)
	@install -m 644 modules/conf/* $(prefix)/modules/conf/
	@install -m 755 modules/lib/* $(prefix)/modules/lib/
	@install -m 644 scripts/main.ape.js $(prefix)/scripts/
	@install -m 644 scripts/commands/* $(prefix)/scripts/commands/
	@install -m 644 scripts/examples/* $(prefix)/scripts/examples/
	@install -m 644 scripts/framework/* $(prefix)/scripts/framework/
	@install -m 644 scripts/utils/* $(prefix)/scripts/utils/
	@install -m 644 scripts/test/* $(prefix)/scripts/test/

modules: $(SRC)
	cd ./modules&&make&&cd ..
=======
CFLAGS = -Wall -g -minline-all-stringops -rdynamic -I ./deps/udns-0.0.9/
LFLAGS=-ldl -lm -lpthread -lrt
CC=gcc -D_GNU_SOURCE
RM=rm -f
>>>>>>> ea653eaa

.PHONY: clean modules $(tmpdir)

uninstall:
	@$(RM) -R $(prefix)

clean:
	@$(RM) $(EXEC) $(tmpdir)/*.o
	@rmdir $(tmpdir)
	@cd ./modules&&make clean&&cd ..<|MERGE_RESOLUTION|>--- conflicted
+++ resolved
@@ -14,7 +14,7 @@
 # -fdump-rtl-expand
 endif
 CFLAGS=-Wall -O2 -minline-all-stringops -I ./deps/udns-0.0.9/
-LFLAGS=-rdynamic -ldl -lm -lpthread
+LFLAGS=-rdynamic -ldl -lm -lpthread -lrt
 CC=gcc -D_GNU_SOURCE
 RM=rm -f
 
@@ -22,7 +22,6 @@
 
 SRC=src/entry.c src/sock.c src/hash.c src/handle_http.c src/cmd.c src/users.c src/channel.c src/config.c src/json.c src/json_parser.c src/plugins.c src/http.c src/extend.c src/utils.c src/ticks.c src/base64.c src/pipe.c src/raw.c src/events.c src/event_kqueue.c src/event_epoll.c src/event_select.c src/transports.c src/servers.c src/dns.c src/sha1.c src/log.c src/parser.c src/md5.c
 
-<<<<<<< HEAD
 $(EXEC): $(OBJ) $(UDNS) modules
 	@$(CC) $(OBJ) -o $(EXEC) $(LFLAGS) $(UDNS)
 ifdef STAGING_RELEASE
@@ -88,12 +87,6 @@
 
 modules: $(SRC)
 	cd ./modules&&make&&cd ..
-=======
-CFLAGS = -Wall -g -minline-all-stringops -rdynamic -I ./deps/udns-0.0.9/
-LFLAGS=-ldl -lm -lpthread -lrt
-CC=gcc -D_GNU_SOURCE
-RM=rm -f
->>>>>>> ea653eaa
 
 .PHONY: clean modules $(tmpdir)
 
