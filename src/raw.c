--- conflicted
+++ resolved
@@ -47,11 +47,7 @@
 	string = json_to_string(jstruct, NULL, 1);
 
 	new_raw = xmalloc(sizeof(*new_raw));
-<<<<<<< HEAD
-    new_raw->len = string->len;
-=======
 	new_raw->len = string->len;
->>>>>>> 260da96b
 	new_raw->next = NULL;
 	new_raw->priority = RAW_PRI_LO;
 	new_raw->refcount = 0;
