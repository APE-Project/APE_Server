--- conflicted
+++ resolved
@@ -4317,12 +4317,6 @@
 	if (!g_ape->is_daemon) {
 		fwrite(cstring, sizeof(char), JS_GetStringEncodingLength(cx, string), stdout);
 		fwrite("\n", sizeof(char), 1, stdout);
-<<<<<<< HEAD
-=======
-	} else {
-		ape_log(APE_INFO, __FILE__, __LINE__, g_ape, 
-			"JavaScript : %s", cstring);
->>>>>>> ea653eaa
 	}
 	ape_log(APE_INFO, __FILE__, __LINE__, g_ape, "[%s] : %s", MODULE_NAME, cstring);
 	
@@ -4744,12 +4738,8 @@
 		
 		/* TODO : Supress queue */
 		
-<<<<<<< HEAD
-		free(myhandle->db);
-=======
 		free(myhandle->db);		
 		myhandle->db = NULL;
->>>>>>> ea653eaa
 	}
 }
 
@@ -5492,14 +5482,10 @@
 	rt = JS_NewRuntime(8L * 1024L * 1024L);
 	
 	if (rt == NULL) {
-<<<<<<< HEAD
 		if (!g_ape->is_daemon) {
 			printf("[ERR] Not enough memory\n");
 		}
 		ape_log(APE_ERR, __FILE__, __LINE__, g_ape, "[ERR] Not enough memory");
-=======
-		printf("[ERR] Not enough memory\n");
->>>>>>> ea653eaa
 		exit(0);
 	}
 	asr = xmalloc(sizeof(*asr));
