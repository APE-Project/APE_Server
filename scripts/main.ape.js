Ape.addEvent('init', function() {
	try {
<<<<<<< HEAD
			include('framework/mootools.js');
			include('framework/Http.js');
			include('framework/userslist.js');
			include('utils/utils.js');
			include('commands/proxy.js');
			include('commands/inlinepush.js');
			include('examples/nickname.js');
			include('examples/move.js');
			//include('examples/ircserver.js');
			//include('framework/http_auth.js');

			//Just needed for the APE JSF diagnostic tool, once APE is installed you can remove it
			include('utils/checkTool.js');

			//Those file are used to test feature of APE.
			//include('test/MySQL.js');
			//include('test/Socket.js');
			//include('test/Pipes.js');
=======
			include("framework/mootools.js");
			include("framework/Http.js");
			include("framework/userslist.js");
			include("utils/utils.js");
			include("commands/proxy.js");
			include("commands/inlinepush.js");
			include("examples/nickname.js");
			include("examples/move.js");
			include("utils/checkTool.js"); //Just needed for the APE JSF diagnostic tool, once APE is installed you can remove it 
			//include("examples/ircserver.js");
			//include("framework/http_auth.js");
			
			//This file are used to test feature of APE.
			include("test/_tests.js");
>>>>>>> d719b915
	} catch (e) {
		Ape.log(e.message + '\n\t' + e.fileName + ':' + e.lineNumber);
	}
});<|MERGE_RESOLUTION|>--- conflicted
+++ resolved
@@ -1,40 +1,28 @@
 Ape.addEvent('init', function() {
 	try {
-<<<<<<< HEAD
-			include('framework/mootools.js');
-			include('framework/Http.js');
-			include('framework/userslist.js');
-			include('utils/utils.js');
-			include('commands/proxy.js');
-			include('commands/inlinepush.js');
-			include('examples/nickname.js');
-			include('examples/move.js');
-			//include('examples/ircserver.js');
-			//include('framework/http_auth.js');
-
-			//Just needed for the APE JSF diagnostic tool, once APE is installed you can remove it
-			include('utils/checkTool.js');
-
-			//Those file are used to test feature of APE.
-			//include('test/MySQL.js');
-			//include('test/Socket.js');
-			//include('test/Pipes.js');
-=======
-			include("framework/mootools.js");
-			include("framework/Http.js");
-			include("framework/userslist.js");
-			include("utils/utils.js");
-			include("commands/proxy.js");
-			include("commands/inlinepush.js");
-			include("examples/nickname.js");
-			include("examples/move.js");
-			include("utils/checkTool.js"); //Just needed for the APE JSF diagnostic tool, once APE is installed you can remove it 
-			//include("examples/ircserver.js");
-			//include("framework/http_auth.js");
+		//This file is essential
+		include("framework/mootools.js");
+		
+		//These 4 files are recommended
+		include("utils/utils.js");
+		include("framework/Http.js");
+		include("framework/userslist.js");
+		include("commands/proxy.js");
+		
+		//These 5 files are meant for the demo's
+		//include("framework/http_auth.js");
+		//include("commands/inlinepush.js");
+		//include("examples/nickname.js");
+		//include("examples/move.js");
+		//include("examples/ircserver.js");
+		
+		
+		//This file is needed for the APE JSF diagnostic tool, once APE is installed you can remove it
+		///include("utils/checkTool.js"); 
+		
+		//This file is used to test features of APE. Especially meant for develompment of APE Features
+		//include("test/_tests.js");
 			
-			//This file are used to test feature of APE.
-			include("test/_tests.js");
->>>>>>> d719b915
 	} catch (e) {
 		Ape.log(e.message + '\n\t' + e.fileName + ':' + e.lineNumber);
 	}
